--- conflicted
+++ resolved
@@ -25,30 +25,6 @@
 import { AuthorizerInterceptor } from "./misc/authorizer-interceptor.service";
 import { UnauthorizedComponent } from "./unauthorized/unauthorized.component";
 
-<<<<<<< HEAD
-=======
-export function loadConfig(oidcConfigService: OidcConfigService): () => Promise<any>
-{
-	return () => oidcConfigService.withConfig({
-		stsServer: window.location.origin,
-		redirectUrl: `${window.location.origin}/`,
-		postLogoutRedirectUri: `${window.location.origin}/logout`,
-		clientId: "kyoo.webapp",
-		responseType: "code",
-		triggerAuthorizationResultEvent: false,
-		scope: "openid profile offline_access kyoo.read kyoo.write kyoo.play kyoo.admin",
-		silentRenew: true,
-		silentRenewUrl: `${window.location.origin}/silent.html`,
-		useRefreshToken: true,
-		startCheckSession: true,
-
-		forbiddenRoute: `${window.location.origin}/forbidden`,
-		unauthorizedRoute: `${window.location.origin}/unauthorized`,
-		logLevel: LogLevel.Warn
-	});
-}
-
->>>>>>> e2941691
 @NgModule({
 	declarations: [
 		AuthPipe,
@@ -75,19 +51,19 @@
 		OidcModule.forRoot({
 			config: {
 				authority: window.location.origin,
-				redirectUrl: "/",
-				postLogoutRedirectUri: "/logout",
+				redirectUrl: `${window.location.origin}/`,
+				postLogoutRedirectUri: `${window.location.origin}/logout`,
 				clientId: "kyoo.webapp",
 				responseType: "code",
 				triggerAuthorizationResultEvent: false,
 				scope: "openid profile offline_access kyoo.read kyoo.write kyoo.play kyoo.admin",
 				silentRenew: true,
-				silentRenewUrl: "/silent.html",
+				silentRenewUrl: `${window.location.origin}/silent.html`,
 				useRefreshToken: true,
 				startCheckSession: true,
 
-				forbiddenRoute: "/forbidden",
-				unauthorizedRoute: "/unauthorized",
+				forbiddenRoute: `${window.location.origin}/forbidden`,
+				unauthorizedRoute: `${window.location.origin}/unauthorized`,
 				logLevel: LogLevel.Warn
 			}
 		}),
